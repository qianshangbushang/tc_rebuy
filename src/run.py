--- conflicted
+++ resolved
@@ -43,14 +43,22 @@
     # special_mask = df_explode["time_str"].isin(["0618", "1111"])
     # special_df = df_explode[special_mask]
     # normal_df = df_explode[~special_mask]
+    # special_mask = df_explode["time_str"].isin(["0618", "1111"])
+    # special_df = df_explode[special_mask]
+    # normal_df = df_explode[~special_mask]
 
     # # 对特殊日期采样（如只保留10%）
     # sampled_special_df = special_df.sample(frac=0.1, random_state=42)
+    # # 对特殊日期采样（如只保留10%）
+    # sampled_special_df = special_df.sample(frac=0.1, random_state=42)
 
     # # 合并采样后的数据
     # df_explode = pd.concat([normal_df, sampled_special_df], ignore_index=True)
+    # # 合并采样后的数据
+    # df_explode = pd.concat([normal_df, sampled_special_df], ignore_index=True)
 
     return df_explode.drop(columns=["log_list"])
+    # return df_explode.drop(columns=["log_list"])
 
 
 def run(mode="dev"):
@@ -81,17 +89,14 @@
     nrows = 10000 if mode == "dev" else None
 
     # 读取数据
-<<<<<<< HEAD
-    df_explode = load_exploded_dataframe(nrow=nrows)
-    print("读取数据样本数:", len(df_explode))
-=======
     train_df = pd.read_csv("./data/format2/data_format2/train_format2.csv", nrows=nrows)
     test_df = pd.read_csv("./data/format2/data_format2/test_format2.csv", nrows=nrows)
     df = pd.concat([train_df, test_df])
     df_explode = create_explode_dataframe(df)
     del df, train_df, test_df  # 释放内存
     gc.collect()
->>>>>>> f0881060
+    df_explode = load_exploded_dataframe(nrow=nrows)
+    print("读取数据样本数:", len(df_explode))
 
     label_encoder = create_global_labelencoder(
         df_explode,
@@ -339,14 +344,12 @@
 
 
 if __name__ == "__main__":
-<<<<<<< HEAD
+    # run(mode="prod")
+    run(mode="prod")
     run(mode="prod")
     # run()
-=======
-    # run(mode="prod")
-    run(mode="prod")
->>>>>>> f0881060
     # test_build_merchant_features()
+    # test_build_sequence_features()
     # test_build_sequence_features()
     # test_build_user_features()
     # predict_with_best_model()